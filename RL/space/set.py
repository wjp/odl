# Copyright 2014, 2015 Holger Kohr, Jonas Adler
#
# This file is part of RL.
#
# RL is free software: you can redistribute it and/or modify
# it under the terms of the GNU General Public License as published by
# the Free Software Foundation, either version 3 of the License, or
# (at your option) any later version.
#
# RL is distributed in the hope that it will be useful,
# but WITHOUT ANY WARRANTY; without even the implied warranty of
# MERCHANTABILITY or FITNESS FOR A PARTICULAR PURPOSE.  See the
# GNU General Public License for more details.
#
# You should have received a copy of the GNU General Public License
# along with RL.  If not, see <http://www.gnu.org/licenses/>.


# Imports for common Python 2/3 codebase
from __future__ import unicode_literals, print_function, division
from __future__ import absolute_import
try:
    from builtins import object, super
except ImportError:  # Versions < 0.14 of python-future
    from future.builtins import object, super
from future.utils import with_metaclass
from future import standard_library

# External module imports
from abc import ABCMeta, abstractmethod
from numbers import Integral, Real, Complex
import numpy as np
from numpy import int32, float64, complex128

# RL imports
from RL.utility.utility import errfmt

standard_library.install_aliases()


class Set(with_metaclass(ABCMeta, object)):
    """ An arbitrary set
    """

    @abstractmethod
    def equals(self, other):
        """ Test two sets for equality
        """

    @abstractmethod
    def contains(self, other):
        """ Test if other is a member of self
        """

<<<<<<< HEAD
    @abstractmethod
    def element(self):
        """ Return some (arbitrary) element
        """

=======
>>>>>>> f618893b
    def __eq__(self, other):
        return self.equals(other)

    def __ne__(self, other):
        return not self.equals(other)

    def __contains__(self, other):
        return self.contains(other)


class EmptySet(Set):
    """ The empty set has no members (None is considered "no element")
    """
    def equals(self, other):
        return isinstance(other, EmptySet)

    def contains(self, other):
        return other is None

    def element(self):
        return None

    def __str__(self):
        return "EmptySet"

    def __repr__(self):
        return "EmptySet()"


class ComplexNumbers(Set):
    """ The set of complex numbers
    """

    def equals(self, other):
        return isinstance(other, ComplexNumbers)

    def contains(self, other):
        return isinstance(other, Complex)

    def element(self, value=0):
        return complex128(value)

    def __str__(self):
        return "ComplexNumbers"

    def __repr__(self):
        return "ComplexNumbers()"


class RealNumbers(Set):
    """ The set of real numbers
    """

    def equals(self, other):
        return isinstance(other, RealNumbers)

    def contains(self, other):
        return isinstance(other, Real)

    def element(self, value=0):
        return float64(value)

    def __str__(self):
        return "RealNumbers"

    def __repr__(self):
        return "RealNumbers()"


class Integers(Set):
    """ The set of all integers
    """

    def equals(self, other):
        return isinstance(other, Integers)

    def contains(self, other):
        return isinstance(other, Integral)

    def element(self, value=0):
        return int32(value)

    def __str__(self):
        return "Integers"

    def __repr__(self):
        return "Integers()"


class IntervProd(Set):
    """ An N-dimensional rectangular box

    An IntervProd is a Cartesian product of N intervals, i.e. an
    N-dimensional rectangular box aligned with the coordinate axes
    as a subset of R^N.
    """

    def __init__(self, begin, end):
        """
        Parameters
        ----------
        begin : array-like or float
                The lower ends of the intervals in the product
        end : array-like or float
              The upper ends of the intervals in the product

        Examples
        --------

        >>> b, e = [-1, 2.5, 70], [-0.5, 10, 75]
        >>> rbox = IntervProd(b, e)
        >>> rbox
        IntervProd([-1.0, 2.5, 70.0], [-0.5, 10.0, 75.0])
        """

<<<<<<< HEAD
        begin = np.atleast_1d(begin).astype(float64)
        end = np.atleast_1d(end).astype(float64)
=======
        begin = np.atleast_1d(begin).astype(np.float64)
        end = np.atleast_1d(end).astype(np.float64)
>>>>>>> f618893b

        if len(begin) != len(end):
            raise ValueError(errfmt('''
            Lengths of 'begin' ({}) and 'end' ({}) do not match.
            '''.format(len(begin), len(end))))

        if not np.all(begin <= end):
            i_wrong = np.where(begin > end)
            raise ValueError(errfmt('''
            Entries of 'begin' exceed those of 'end' ({!r} > {!r})
            '''.format(list(begin[i_wrong]), list(end[i_wrong]))))

        self._begin = begin
        self._end = end
        self._ideg = np.where(self._begin == self._end)[0]
        self._inondeg = np.where(self._begin != self._end)[0]

    # Basic properties
    @property
    def begin(self):
        return self._begin[0] if self.dim == 1 else self._begin

    @property
    def end(self):
        return self._end[0] if self.dim == 1 else self._end

    @property
    def dim(self):
        return len(self._begin)

    @property
    def truedim(self):
        return len(self._inondeg)

    @property
    def volume(self):
        return self.measure(dim=self.dim)

    def element(self):
        """ Return some element (the midpoint)
        """
        midp = (self._end - self._begin) / 2.
        midp[self._ideg] = self._begin[self._ideg]
        return midp[0] if self.dim == 1 else midp

    # Overrides of the abstract base class methods
    def equals(self, other, tol=0.0):
        """
        Test if another set is equal to the current one

        Parameters
        ----------
        other : object
                The object to be tested.
        tol : float, optional
              The maximum allowed absolute difference between the
              interval endpoints.
              Default: 0.0

        Examples
        --------

        >>> b1, e1 = [-1, 0, 2], [-0.5, 0, 3]
        >>> b2, e2 = [np.sin(-np.pi/2), 0, 2], [-0.5, 0, np.sqrt(3)**2]
        >>> rbox1 = IntervProd(b1, e1)
        >>> rbox2 = IntervProd(b2, e2)
        >>> rbox1.equals(rbox2)  # Num error
        False
        >>> rbox1 == rbox2  # Equivalent to rbox1.equals(rbox2)
        False
        >>> rbox1.equals(rbox2, tol=1e-15)
        True
        """

        if not isinstance(other, IntervProd):
            return False

        return (np.all(np.abs(self.begin - other.begin) <= tol) and
                np.all(np.abs(self.end - other.end) <= tol))

    def contains(self, point, tol=0.0):
        """
        Test if a point is contained

        Parameters
        ----------
        point : array-like or float
                The point to be tested. Its length must be equal
                to the set's dimension. In the 1d case, 'point'
                can be given as a float.
        tol : float, optional
              The maximum allowed distance (in 'inf'-norm) of a point
              to the set.
              Default: 0.0

        Examples
        --------

        >>> from math import sqrt
        >>> b, e = [-1, 0, 2], [-0.5, 0, 3]
        >>> rbox = IntervProd(b, e)
        >>> rbox.contains([-1 + sqrt(0.5)**2, 0., 2.9])  # Num error
        False
        >>> rbox.contains([-1 + sqrt(0.5)**2, 0., 2.9], tol=1e-15)
        True
        """

        point = np.atleast_1d(point)

        if len(point) != self.dim:
            return False

        if not RealNumbers().contains(point[0]):
            return False
        if self.dist(point, ord=np.inf) > tol:
            return False
        return True

    # Additional property-like methods
    def measure(self, dim=None):
        """
        The (Lebesgue) measure of the IntervProd instance

        Parameters
        ----------
        dim : int, optional
              The dimension of the measure to apply.
              Default: truedim

        Examples
        --------

        >>> b, e = [-1, 2.5, 0], [-0.5, 10, 0]
        >>> rbox = IntervProd(b, e)
        >>> rbox.measure()
        3.75
        >>> rbox.measure(dim=3)
        0.0
        >>> rbox.measure(dim=3) == rbox.volume
        True
        >>> rbox.measure(dim=1)
        inf
        >>> rbox.measure() == rbox.squeeze().volume
        True
        """

        if self.truedim == 0:
            return 0.0

        if dim is None:
            return self.measure(dim=self.truedim)
        elif dim < self.truedim:
            return np.inf
        elif dim > self.truedim:
            return 0.0
        else:
            return np.prod((self._end - self._begin)[self._inondeg])

    def dist(self, point, ord=None):
        """
        Calculate the distance to a point

        Parameters
        ----------
        point : array-like or float
                The point. Its length must be equal to the set's
                dimension. In the 1d case, 'point' can be given as a
                float.
        ord : non-zero int or float('inf'), optional
              The order of the norm (see numpy.linalg.norm).
              Default: 2

        Examples
        --------

        >>> b, e = [-1, 0, 2], [-0.5, 0, 3]
        >>> rbox = IntervProd(b, e)
        >>> rbox.dist([-5, 3, 2])
        5.0
        >>> rbox.dist([-5, 3, 2], ord=float('inf'))
        4
        """

        # TODO: Apply same principle as in MetricProductSpace?
        point = np.atleast_1d(point)
        if len(point) != self.dim:
            raise ValueError(errfmt('''
            'point' dimension ({}) different from set dimension ({}).
            '''.format(len(point), self.dim)))

        i_larger = np.where(point > self._end)
        i_smaller = np.where(point < self._begin)
        proj = point.copy()
        proj[i_larger] = self._end[i_larger]
        proj[i_smaller] = self._begin[i_smaller]
        return np.linalg.norm(point - proj, ord=ord)

    # Manipulation
    def collapse(self, index, value):
        """
        Partly collapse the interval product to single values

        Note that no changes are made in-place.

        Parameters
        ----------
        index : int or tuple of ints
            The indices of the dimensions along which to collapse
        value : float or array-like
            The values to which to collapse. Must have the same
            lenght as 'index'. Values must lie within the interval
            boundaries.

        Returns
        -------
        The collapsed IntervProd

        Examples
        --------

        >>> b, e = [-1, 0, 2], [-0.5, 1, 3]
        >>> rbox = IntervProd(b, e)
        >>> rbox.collapse(1, 0)
        IntervProd([-1.0, 0.0, 2.0], [-0.5, 0.0, 3.0])
        >>> rbox.collapse([1, 2], [0, 2.5])
        IntervProd([-1.0, 0.0, 2.5], [-0.5, 0.0, 2.5])
        >>> rbox.collapse([1, 2], [0, 3.5])
        Traceback (most recent call last):
            ...
        ValueError: 'value' not within interval boundaries ([3.5] > [3.0])
        """

        index = np.atleast_1d(index)
        value = np.atleast_1d(value)
        if len(index) != len(value):
            raise ValueError(errfmt('''
            lengths of 'index' ({}) and 'value' ({}) do not match
            '''.format(len(index), len(value))))

        if np.any(index < 0) or np.any(index >= self.dim):
            raise IndexError(errfmt('''
            'index'({!r}) out of range (max {})
            '''.format(list(index), self.dim)))

        if np.any(value < self._begin[index]):
            i_smaller = np.where(value < self._begin[index])
            raise ValueError(errfmt('''
            'value' not within interval boundaries ({!r} < {!r})
            '''.format(list(value[i_smaller]),
                       list((self._begin[index])[i_smaller]))))

        if np.any(value > self._end[index]):
            i_larger = np.where(value > self._end[index])
            raise ValueError(errfmt('''
            'value' not within interval boundaries ({!r} > {!r})
            '''.format(list(value[i_larger]),
                       list((self._end[index])[i_larger]))))

        b_new = self._begin.copy()
        b_new[index] = value
        e_new = self._end.copy()
        e_new[index] = value

        return IntervProd(b_new, e_new)

    def squeeze(self):
        """
        Remove the collapsed dimensions

        Note that no changes are made in-place.

        Returns
        -------
        The squeezed IntervProd

        Examples
        --------

        >>> b, e = [-1, 0, 2], [-0.5, 1, 3]
        >>> rbox = IntervProd(b, e)
        >>> rbox.collapse(1, 0).squeeze()
        IntervProd([-1.0, 2.0], [-0.5, 3.0])
        >>> rbox.collapse([1, 2], [0, 2.5]).squeeze()
        IntervProd([-1.0], [-0.5])
        >>> rbox.collapse([0, 1, 2], [-1, 0, 2.5]).squeeze()
        IntervProd([], [])
        """

        b_new = self._begin[self._inondeg]
        e_new = self._end[self._inondeg]
        return IntervProd(b_new, e_new)

    def insert(self, other, index):
        """
        Insert another IntervProd before the given index

        The given IntervProd (dim=m) is inserted into the current
        one (dim=n) before the given index, resulting in a new
        IntervProd of dimension n+m.
        Note that no changes are made in-place.

        Parameters
        ----------
        other : IntervProd, float or array-like
                The IntervProd to be inserted. A float or array a is
                treated as an IntervProd(a, a).
        index : int
                The index of the dimension before which 'other' is to
                be inserted. Must fulfill 0 <= index <= dim.

        Returns
        -------
        The enlarged IntervProd

        Examples
        --------

        >>> rbox = IntervProd([-1, 2], [-0.5, 3])
        >>> rbox2 = IntervProd([0, 0], [1, 0])
        >>> rbox.insert(rbox2, 1)
        IntervProd([-1.0, 0.0, 0.0, 2.0], [-0.5, 1.0, 0.0, 3.0])
        >>> rbox.insert([-1.0, 0.0], 2)
        IntervProd([-1.0, 2.0, -1.0, 0.0], [-0.5, 3.0, -1.0, 0.0])
        >>> rbox.insert(0, 1).squeeze().equals(rbox)
        True
        """

        if not 0 <= index <= self.dim:
            raise IndexError('Index ({}) out of range'.format(index))

        if not isinstance(other, IntervProd):
            other = IntervProd(other, other)

        new_beg = np.empty(self.dim + other.dim)
        new_end = np.empty(self.dim + other.dim)

        new_beg[: index] = self._begin[: index]
        new_end[: index] = self._end[: index]
        new_beg[index: index+other.dim] = other.begin
        new_end[index: index+other.dim] = other.end
        if index < self.dim:  # Avoid IndexError
            new_beg[index+other.dim:] = self._begin[index:]
            new_end[index+other.dim:] = self._end[index:]

        return IntervProd(new_beg, new_end)

    # Magic methods
    def __repr__(self):
        return ('IntervProd({b!r}, {e!r})'.format(b=list(self._begin),
                                                  e=list(self._end)))

    __str__ = __repr__


class Interval(IntervProd):
    """ The set of real numbers in the interval [begin, end]
    """
    def __init__(self, begin, end):
        super().__init__(begin, end)
        if self.dim != 1:
            raise ValueError(errfmt('''
            'begin' and 'end' must scalar or have length 1 (got {}).
            '''.format(self.dim)))

    @property
    def length(self):
        return self.end - self.begin

    def __repr__(self):
        return ('Interval({b}, {e})'.format(b=self.begin, e=self.end))


class Rectangle(IntervProd):
    def __init__(self, begin, end):
        super().__init__(begin, end)
        if self.dim != 2:
            raise ValueError(errfmt('''
            Lengths of 'begin' and 'end' must be equal to 2 (got {}).
            '''.format(self.dim)))

    @property
    def area(self):
        return self.volume

    def __repr__(self):
        return ('Rectangle({b!r}, {e!r})'.format(b=list(self._begin),
                                                 e=list(self._end)))


if __name__ == '__main__':
    from doctest import testmod, NORMALIZE_WHITESPACE
    testmod(optionflags=NORMALIZE_WHITESPACE)<|MERGE_RESOLUTION|>--- conflicted
+++ resolved
@@ -52,14 +52,11 @@
         """ Test if other is a member of self
         """
 
-<<<<<<< HEAD
     @abstractmethod
     def element(self):
         """ Return some (arbitrary) element
         """
 
-=======
->>>>>>> f618893b
     def __eq__(self, other):
         return self.equals(other)
 
@@ -175,13 +172,8 @@
         IntervProd([-1.0, 2.5, 70.0], [-0.5, 10.0, 75.0])
         """
 
-<<<<<<< HEAD
         begin = np.atleast_1d(begin).astype(float64)
         end = np.atleast_1d(end).astype(float64)
-=======
-        begin = np.atleast_1d(begin).astype(np.float64)
-        end = np.atleast_1d(end).astype(np.float64)
->>>>>>> f618893b
 
         if len(begin) != len(end):
             raise ValueError(errfmt('''
