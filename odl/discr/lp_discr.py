--- conflicted
+++ resolved
@@ -223,10 +223,6 @@
                 arg_fstr += ', order={order!r}'
 
             arg_str = arg_fstr.format(
-<<<<<<< HEAD
-                self.uspace, list(self.shape), interp=self.interp,
-                impl=impl, order=self.order, ex=self.exponent)
-=======
                 list(self.uspace.domain.min()), list(self.uspace.domain.max()),
                 list(self.shape),
                 exponent=self.exponent,
@@ -234,7 +230,6 @@
                 interp=self.interp,
                 impl=impl,
                 order=self.order)
->>>>>>> cd9dbe5c
             return 'uniform_discr({})'.format(arg_str)
         else:
             arg_fstr = '''
