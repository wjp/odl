--- conflicted
+++ resolved
@@ -271,15 +271,9 @@
 
         Parameters
         ----------
-<<<<<<< HEAD
         ndim : `int`, optional
               The dimension of the measure to apply.
               Default: `true_ndim`
-=======
-        ndim : int, optional
-            The dimension of the measure to apply.
-            Default: `true_ndim`
->>>>>>> fb28f056
 
         Examples
         --------
