﻿# Copyright 2014, 2015 The ODL development group
#
# This file is part of ODL.
#
# ODL is free software: you can redistribute it and/or modify
# it under the terms of the GNU General Public License as published by
# the Free Software Foundation, either version 3 of the License, or
# (at your option) any later version.
#
# ODL is distributed in the hope that it will be useful,
# but WITHOUT ANY WARRANTY; without even the implied warranty of
# MERCHANTABILITY or FITNESS FOR A PARTICULAR PURPOSE.  See the
# GNU General Public License for more details.
#
# You should have received a copy of the GNU General Public License
# along with ODL.  If not, see <http://www.gnu.org/licenses/>.

"""Abstract linear vector spaces.

The classes in this module represent abstract mathematical concepts
of vector spaces. They cannot be used directly but are rather intended
to be sub-classed by concrete space implementations. The spaces
provide default implementations of the most important vector space
operations. See the documentation of the respective classes for more
details.

The abstract `LinearSpace` class is intended for quick prototyping.
It has a number of abstract methods which must be overridden by a
subclass. On the other hand, it provides automatic error checking
and numerous attributes and methods for convenience.
"""

# Imports for common Python 2/3 codebase
from __future__ import print_function, division, absolute_import

from builtins import object, range, str
from future import standard_library
standard_library.install_aliases()

# External module imports
from abc import abstractmethod
import math as m

# ODL imports
from odl.set.sets import Set, UniversalSet


__all__ = ('LinearSpace', 'LinearSpaceVector', 'UniversalSpace',
           'LinearSpaceTypeError', 'LinearSpaceTypeError')


class LinearSpace(Set):
    """Abstract linear vector space.

    Its elements are represented as instances of the inner
    `LinearSpaceVector` class.
    """

    def __init__(self, field):
        """Initialize a LinearSpace.

        This method should be called by all inheriting methods so that the
        field property of the space is set properly.

        Parameters
        ----------
        field : `Field`
            The underlying scalar field of the space
        """
        self._field = field

    @property
    def field(self):
        """The field of this vector space.

        The field is the set of scalars of the space, that is numbers that
        the vectors in the space can be multiplied with.

        Returns
        -------
        field : `Field`
            The underlying field.
        """
        return self._field

    @abstractmethod
    def element(self, inp=None, **kwargs):
        """Create a `LinearSpaceVector` from ``inp`` or from scratch.

        If called without ``inp`` argument, an arbitrary element in the
        space is generated without guarantee of its state.

        Parameters
        ----------
        inp : `object`, optional
            The input data from which to create the element
        **args : `dict`, optional
            Optional further arguments.

        Returns
        -------
        element : `LinearSpaceVector`
            A vector in this space
        """

    @abstractmethod
    def _lincomb(self, a, x1, b, x2, out):
        """Calculate ``out = a*x1 + b*x2``.

        This method is intended to be private, public callers should
        resort to `lincomb` which is type-checked.
        """

    def _dist(self, x1, x2):
        """Calculate the distance between x1 and x2.

        This method is intended to be private, public callers should
        resort to `dist` which is type-checked.
        """
        # default implementation
        return self.norm(x1 - x2)

    def _norm(self, x):
        """Calculate the norm of x.

        This method is intended to be private, public callers should
        resort to `norm` which is type-checked.
        """
        # default implementation
        return m.sqrt(self.inner(x, x).real)

    def _inner(self, x1, x2):
        """Calculate the inner product of x1 and x2.

        This method is intended to be private, public callers should
        resort to `inner` which is type-checked.
        """
        # No default implementation possible
        raise LinearSpaceNotImplementedError('inner product not implemented'
                                             'in space {!r}'
                                             ''.format(self))

    def _multiply(self, x1, x2, out):
        """Calculate the pointwise multiplication out = x1 * x2.

        This method is intended to be private, public callers should
        resort to `multiply` which is type-checked.
        """
        # No default implementation possible
        raise LinearSpaceNotImplementedError('multiplication not implemented'
                                             'in space '
                                             '{!r}'.format(self))

    def one(self):
        """A one vector in this space.

        The one vector is defined as the multiplicative unit of a space.

        Returns
        -------
        v : `LinearSpaceVector`
            The one vector of this space
        """
        raise LinearSpaceNotImplementedError('This space has no one')

    # Default methods
    def zero(self):
        """A zero vector in this space.

        The zero vector is defined as the additive unit of a space.

        Returns
        -------
        v : `LinearSpaceVector`
            The zero vector of this space
        """
        # Default implementation using lincomb
        tmp = self.element()
        self._lincomb(tmp, 0, tmp, 0, tmp)
        return tmp

    def __contains__(self, other):
        """Return ``other in self``.

        Returns
        -------
        contains : `bool`
            `True` if ``other`` is a `LinearSpaceVector` instance and
            ``other.space`` is equal to this space, `False` otherwise.

        Notes
        -----
        This is the strict default where spaces must be equal.
        Subclasses may choose to implement a less strict check.
        """
        return getattr(other, 'space', None) == self

    # Error checking variant of methods
    def lincomb(self, a, x1, b=None, x2=None, out=None):
        """Linear combination of vectors.

        Calculates

        ``out = a * x1``

        or, if b and y are given,

        ``out = a*x1 + b*x2``

        with error checking of types.

        Parameters
        ----------
        a : Scalar in the field of this space
            Scalar to multiply ``x1`` with.
        x1 : `LinearSpaceVector`
            The first of the summands
        b : Scalar, optional
            Scalar to multiply ``x2`` with.
        x2 : `LinearSpaceVector`, optional
            The second of the summands
        out : `LinearSpaceVector`, optional
            The Vector that the result should be written to.

        Returns
        -------
        out : `LinearSpaceVector`

        Notes
        -----
        The vectors ``out``, ``x1`` and ``x2`` may be aligned, thus a call

        ``space.lincomb(x, 2, x, 3.14, out=x)``

        is (mathematically) equivalent to

        ``x = x * (1 + 2 + 3.14)``
        """
        if out is None:
            out = self.element()
        elif out not in self:
<<<<<<< HEAD
            raise TypeError('output vector {!r} not in space {!r}.'
                            ''.format(out, self))
        if a not in self.field:
            raise TypeError('first scalar {!r} not in the field {!r} of the '
                            'space {!r}.'.format(a, self.field, self))
=======
            raise LinearSpaceTypeError('output vector {!r} not in space {!r}.'
                                       ''.format(out, self))

        if a not in self.field:
            raise LinearSpaceTypeError('first scalar {!r} not in the field'
                                       '{!r} of the space {!r}.'
                                       ''.format(a, self.field, self))

>>>>>>> cd9dbe5c
        if x1 not in self:
            raise LinearSpaceTypeError('first input vector {!r}'
                                       'not in space {!r}.'
                                       ''.format(x1, self))

        if b is None:  # Single argument
            if x2 is not None:
                raise ValueError('second input vector provided but no '
                                 'second scalar.')
            self._lincomb(a, x1, 0, x1, out)
            return out

        else:  # Two arguments
            if b not in self.field:
<<<<<<< HEAD
                raise TypeError('second scalar {!r} not in the field {!r} of '
                                'the space {!r}.'.format(b, self.field, self))
            if x2 not in self:
                raise TypeError('second input vector {!r} not in space {!r}.'
                                ''.format(x2, self))
=======
                raise LinearSpaceTypeError('second scalar {!r} not in the'
                                           'field {!r} of the space {!r}.'
                                           ''.format(b, self.field, self))

            if x2 not in self:
                raise LinearSpaceTypeError('second input vector {!r} not'
                                           'in space {!r}.'.format(x2, self))

            # Call method
>>>>>>> cd9dbe5c
            self._lincomb(a, x1, b, x2, out)

        return out

    def dist(self, x1, x2):
        """Calculate the distance between two vectors.

        Parameters
        ----------
        x1 : `LinearSpaceVector`
            The first element

        x2 : `LinearSpaceVector`
            The second element

        Returns
        -------
        dist : `float`
               Distance between vectors
        """
        if x1 not in self:
            raise LinearSpaceTypeError('first vector {!r} not in space {!r}'
                                       ''.format(x1, self))
        if x2 not in self:
            raise LinearSpaceTypeError('second vector {!r} not in space {!r}'
                                       ''.format(x2, self))

        return float(self._dist(x1, x2))

    def norm(self, x):
        """Calculate the norm of a vector.

        Parameters
        ----------
        x : `LinearSpaceVector`
            The vector

        Returns
        -------
        out : `float`
            Norm of the vector
        """
        if x not in self:
            raise LinearSpaceTypeError('vector {!r} not in space {!r}'
                                       ''.format(x, self))

        return float(self._norm(x))

    def inner(self, x1, x2):
        """Calculate the inner product of ``x1`` and ``x2``.

        Parameters
        ----------
        x1 : `LinearSpaceVector`
            The first vector

        x2 : `LinearSpaceVector`
            The second vector

        Returns
        -------
        out : `LinearSpace.field` element
            Product of the vectors, same as ``out`` if given.
        """
        if x1 not in self:
            raise LinearSpaceTypeError('first vector {!r} not in space {!r}'
                                       ''.format(x1, self))
        if x2 not in self:
            raise LinearSpaceTypeError('second vector {!r} not in space {!r}'
                                       ''.format(x2, self))

        return self.field.element(self._inner(x1, x2))

    def multiply(self, x1, x2, out=None):
        """Calculate the pointwise product of ``x1`` and ``x2``.

        Parameters
        ----------
        x1 : `LinearSpaceVector`
            The first multiplicand

        x2 : `LinearSpaceVector`
            The second multiplicand

        out : `LinearSpaceVector`, optional
            Vector to write the product to.
            default: `LinearSpace.element`

        Returns
        -------
        out : `LinearSpaceVector`
            Product of the vectors, same as ``out`` if given.
        """
        if out is None:
            out = self.element()
        elif out not in self:
            raise LinearSpaceTypeError('out {!r} not in space {!r}'
                                       ''.format(out, self))

        if x1 not in self:
            raise LinearSpaceTypeError('x1 {!r} not in space {!r}'
                                       ''.format(x1, self))
        if x2 not in self:
<<<<<<< HEAD
            raise TypeError('x2 {!r} not in space {!r}'
                            ''.format(x2, self))
=======
            raise LinearSpaceTypeError('x2 {!r} not in space {!r}'
                                       ''.format(x2, self))

>>>>>>> cd9dbe5c
        self._multiply(x1, x2, out)
        return out

    def divide(self, x1, x2, out=None):
        """Calculate the pointwise division of ``x1`` and ``x2``

        Parameters
        ----------
        x1 : `LinearSpaceVector`
            The dividend

        x2 : `LinearSpaceVector`
            The divisor

        out : `LinearSpaceVector`, optional
            Vector to write the ratio to.
            default: `LinearSpace.element`

        Returns
        -------
        out : `LinearSpaceVector`
            Ratio of the vectors, same as ``out`` if given.
        """
        if out is None:
            out = self.element()
        elif out not in self:
            raise LinearSpaceTypeError('out {!r} not in space {!r}'
                                       ''.format(out, self))

        if x1 not in self:
            raise LinearSpaceTypeError('x1 {!r} not in space {!r}'
                                       ''.format(x1, self))
        if x2 not in self:
            raise LinearSpaceTypeError('x2 {!r} not in space {!r}'
                                       ''.format(x2, self))

        self._divide(x1, x2, out)
        return out

    @property
    def element_type(self):
        """ `LinearSpaceVector` """
        return LinearSpaceVector


class LinearSpaceVector(object):
    """Abstract `LinearSpace` element.

    Not intended for creation of vectors, use the space's
    `LinearSpace.element` method instead.
    """

    def __init__(self, space):
        """Default initializer of vectors.

        All deriving classes must call this method to set space.
        """
        if not isinstance(space, LinearSpace):
            raise TypeError('space {!r} is not a `LinearSpace` instance'
                            ''.format(space))
        self._space = space

    @property
    def space(self):
        """Space to which this vector belongs.

        `LinearSpace`
        """
        return self._space

    # Convenience functions
    def assign(self, other):
        """Assign the values of ``other`` to self."""
        return self.space.lincomb(1, other, out=self)

    def copy(self):
        """Create an identical (deep) copy of self."""
        result = self.space.element()
        result.assign(self)
        return result

    def lincomb(self, a, x1, b=None, x2=None):
        """Assign a linear combination to this vector.

        Implemented as ``space.lincomb(a, x1, b, x2, out=self)``.

        `LinearSpace.lincomb`
        """
        return self.space.lincomb(a, x1, b, x2, out=self)

    def set_zero(self):
        """Set this vector to zero.

        `LinearSpace.zero`
        """
        return self.space.lincomb(0, self, 0, self, out=self)

    # Convenience operators
    def __iadd__(self, other):
        """Implement ``self += other``."""
        if other in self.space:
            return self.space.lincomb(1, self, 1, other, out=self)
        else:
            return NotImplemented

    def __add__(self, other):
        """Return ``self + other``."""
        # Instead of using __iadd__ we duplicate code here for performance
        if other in self.space:
            tmp = self.space.element()
            return self.space.lincomb(1, self, 1, other, out=tmp)
        else:
            return NotImplemented

    def __isub__(self, other):
        """Implement ``self -= other``."""
        if other in self.space:
            return self.space.lincomb(1, self, -1, other, out=self)
        else:
            return NotImplemented

    def __sub__(self, other):
        """Return ``self - other``."""
        # Instead of using __isub__ we duplicate code here for performance
        if other in self.space:
            tmp = self.space.element()
            return self.space.lincomb(1, self, -1, other, out=tmp)
        else:
            return NotImplemented

    def __imul__(self, other):
        """Implement ``self *= other``."""
        if other in self.space.field:
            return self.space.lincomb(other, self, out=self)
        elif other in self.space:
            return self.space.multiply(other, self, out=self)
        else:
            return NotImplemented

    def __mul__(self, other):
        """Return ``self * other``."""
        # Instead of using __imul__ we duplicate code here for performance
        if other in self.space.field:
            tmp = self.space.element()
            return self.space.lincomb(other, self, out=tmp)
        elif other in self.space:
            tmp = self.space.element()
            return self.space.multiply(other, self, out=tmp)
        else:
            return NotImplemented

    def __rmul__(self, other):
        """Return ``other * self``."""
        return self.__mul__(other)

    def __itruediv__(self, other):
        """Implement ``self /= other`` (true division)."""
        if other in self.space.field:
            return self.space.lincomb(1.0 / other, self, out=self)
        elif other in self.space:
            return self.space.divide(self, other, out=self)
        else:
            return NotImplemented

    __idiv__ = __itruediv__

    def __truediv__(self, other):
        """Return ``self / other``."""
        if other in self.space.field:
            tmp = self.space.element()
            return self.space.lincomb(1.0 / other, self, out=tmp)
        elif other in self.space:
            tmp = self.space.element()
            return self.space.divide(self, other, out=tmp)
        else:
            return NotImplemented

    __div__ = __truediv__

    def __ipow__(self, n):
        """``n``-th power in-place.

        This is only defined for integer ``n``."""
        if n == 1:
            return self
        elif n % 2 == 0:
            self.space.multiply(self, self, out=self)
            return self.__ipow__(n // 2)
        else:
            tmp = self.copy()
            for i in range(n - 1):
                self.space.multiply(tmp, self, out=tmp)
            return tmp

    def __pow__(self, n):
        """``n``-th power.

        This is only defined for integer ``n``."""
        tmp = self.copy()
        tmp **= n
        return tmp

    def __neg__(self):
        """Implementation of ``-self``."""
        return (-1) * self

    def __pos__(self):
        """Implementation of ``+self``."""
        return self.copy()

    # Metric space method
    def __eq__(self, other):
        """Return ``self == other``.

        Two vectors are equal if their distance is 0

        Parameters
        ----------
        other : `LinearSpaceVector`
            Vector in this space.

        Returns
        -------
        equals : `bool`
            True if the vectors are equal, else false.

        Notes
        -----
        Equality is very sensitive to numerical errors, thus any
        operations on a vector should be expected to break equality
        testing.

        Examples
        --------
        >>> from odl import Rn
        >>> import numpy as np
        >>> rn = Rn(1, norm=np.linalg.norm)
        >>> x = rn.element([0.1])
        >>> x == x
        True
        >>> y = rn.element([0.1])
        >>> x == y
        True
        >>> z = rn.element([0.3])
        >>> x+x+x == z
        False
        """
        if (not isinstance(other, LinearSpaceVector) or
                other.space != self.space):
            # Cannot use (if other not in self.space) since this is not
            # reflexive.
            return False
        elif other is self:
            # Optimization for the most common case
            return True
        else:
            return self.space.dist(self, other) == 0

    def __ne__(self, other):
        """Return ``self != other``."""
        return not self.__eq__(other)

    def __str__(self):
        """Return ``str(self)``.

        This is a default implementation, only returning the space.
        """
        return str(self.space) + "Vector"

    def __repr__(self):
        """Return ``repr(self)``.

        This is a default implementation, only returning the space.
        """
        return repr(self.space) + "Vector"

    def __copy__(self):
        """Copy of vector

        `LinearSpaceVector.copy`
        """
        return self.copy()

    def __deepcopy__(self, memo):
        """Copy of vector

        `LinearSpaceVector.copy`
        """
        return self.copy()

    # TODO: DOCUMENT
    def norm(self):
        """Norm of vector

        `LinearSpace.norm`
        """
        return self.space.norm(self)

    def dist(self, other):
        """Distance to ``other``.

        `LinearSpace.dist`
        """
        return self.space.dist(self, other)

    def inner(self, other):
        """Inner product with ``other``.

        `LinearSpace.inner`
        """
        return self.space.inner(self, other)

    def multiply(self, x, y):
        """Multiply by ``other`` inplace.

        `LinearSpace.multiply`
        """
        return self.space.multiply(x, y, out=self)

    @property
    def T(self):
        """The transpose of a vector, the functional given by (. , self)

        Returns
        -------
        transpose : `InnerProductOperator`

        Notes
        -----
        This function is only defined in inner product spaces.

        In a complex space, this takes the conjugate transpose of
        the vector.

        Examples
        --------
        >>> from odl import Rn
        >>> import numpy as np
        >>> rn = Rn(3)
        >>> x = rn.element([1, 2, 3])
        >>> y = rn.element([2, 1, 3])
        >>> x.T(y)
        13.0
        """
        from odl.operator.default_ops import InnerProductOperator
        return InnerProductOperator(self.copy())


class UniversalSpace(LinearSpace):
    """A dummy linear space class.

    Mostly raising `LinearSpaceNotImplementedError`.
    """

    def __init__(self):
        """Initialize a universal space"""
        LinearSpace.__init__(self, field=UniversalSet())

    def element(self, inp=None):
        """Dummy element creation method.

        raises `LinearSpaceNotImplementedError`.
        """
        raise LinearSpaceNotImplementedError

    def _lincomb(self, a, x1, b, x2, out):
        """Dummy linear combination.

        raises `LinearSpaceNotImplementedError`.
        """
        raise LinearSpaceNotImplementedError

    def _dist(self, x1, x2):
        """Dummy distance method.

        raises `LinearSpaceNotImplementedError`.
        """
        raise LinearSpaceNotImplementedError

    def _norm(self, x):
        """Dummy norm method.

        raises `LinearSpaceNotImplementedError`.
        """
        raise LinearSpaceNotImplementedError

    def _inner(self, x1, x2):
        """Dummy inner product method.

        raises `LinearSpaceNotImplementedError`.
        """
        raise LinearSpaceNotImplementedError

    def _multiply(self, x1, x2, out):
        """Dummy multiplication method.

        raises `LinearSpaceNotImplementedError`."""
        raise LinearSpaceNotImplementedError

    def _divide(self, x1, x2, out):
        """Dummy division method.

        raises `LinearSpaceNotImplementedError`.
        """
        raise LinearSpaceNotImplementedError

    def __eq__(self, other):
        """Return ``self == other``.

        Dummy check, `True` for any `LinearSpace`.
        """
        return isinstance(other, LinearSpace)

    def __contains__(self, other):
        """Return ``other in self``.

        Dummy membership check, `True` for any `LinearSpaceVector`.
        """
        return isinstance(other, LinearSpaceVector)


class LinearSpaceTypeError(TypeError):
    """Exception for type errors in `LinearSpace`'s.

    These are raised when the wrong type of element is fed to
    `LinearSpace.lincomb` and related functions.
    """


class LinearSpaceNotImplementedError(NotImplementedError):
    """Exception for not implemented errors in `LinearSpace`'s.

    These are raised when a method in `LinearSpace` that has not been
    defined in a specific space is called.
    """


if __name__ == '__main__':
    from doctest import testmod, NORMALIZE_WHITESPACE
    testmod(optionflags=NORMALIZE_WHITESPACE)<|MERGE_RESOLUTION|>--- conflicted
+++ resolved
@@ -239,13 +239,6 @@
         if out is None:
             out = self.element()
         elif out not in self:
-<<<<<<< HEAD
-            raise TypeError('output vector {!r} not in space {!r}.'
-                            ''.format(out, self))
-        if a not in self.field:
-            raise TypeError('first scalar {!r} not in the field {!r} of the '
-                            'space {!r}.'.format(a, self.field, self))
-=======
             raise LinearSpaceTypeError('output vector {!r} not in space {!r}.'
                                        ''.format(out, self))
 
@@ -254,7 +247,6 @@
                                        '{!r} of the space {!r}.'
                                        ''.format(a, self.field, self))
 
->>>>>>> cd9dbe5c
         if x1 not in self:
             raise LinearSpaceTypeError('first input vector {!r}'
                                        'not in space {!r}.'
@@ -269,13 +261,6 @@
 
         else:  # Two arguments
             if b not in self.field:
-<<<<<<< HEAD
-                raise TypeError('second scalar {!r} not in the field {!r} of '
-                                'the space {!r}.'.format(b, self.field, self))
-            if x2 not in self:
-                raise TypeError('second input vector {!r} not in space {!r}.'
-                                ''.format(x2, self))
-=======
                 raise LinearSpaceTypeError('second scalar {!r} not in the'
                                            'field {!r} of the space {!r}.'
                                            ''.format(b, self.field, self))
@@ -285,7 +270,6 @@
                                            'in space {!r}.'.format(x2, self))
 
             # Call method
->>>>>>> cd9dbe5c
             self._lincomb(a, x1, b, x2, out)
 
         return out
@@ -295,11 +279,8 @@
 
         Parameters
         ----------
-        x1 : `LinearSpaceVector`
-            The first element
-
-        x2 : `LinearSpaceVector`
-            The second element
+        x1, x2 : `LinearSpaceVector`
+            Vectors whose distance to compute
 
         Returns
         -------
@@ -339,11 +320,8 @@
 
         Parameters
         ----------
-        x1 : `LinearSpaceVector`
-            The first vector
-
-        x2 : `LinearSpaceVector`
-            The second vector
+        x1, x2 : `LinearSpaceVector`
+            Factors in the inner product
 
         Returns
         -------
@@ -364,11 +342,8 @@
 
         Parameters
         ----------
-        x1 : `LinearSpaceVector`
-            The first multiplicand
-
-        x2 : `LinearSpaceVector`
-            The second multiplicand
+        x1, x2 : `LinearSpaceVector`
+            Multiplicands in the product
 
         out : `LinearSpaceVector`, optional
             Vector to write the product to.
@@ -389,14 +364,9 @@
             raise LinearSpaceTypeError('x1 {!r} not in space {!r}'
                                        ''.format(x1, self))
         if x2 not in self:
-<<<<<<< HEAD
-            raise TypeError('x2 {!r} not in space {!r}'
-                            ''.format(x2, self))
-=======
             raise LinearSpaceTypeError('x2 {!r} not in space {!r}'
                                        ''.format(x2, self))
 
->>>>>>> cd9dbe5c
         self._multiply(x1, x2, out)
         return out
 
