# Copyright 2014, 2015 The ODL development group
#
# This file is part of ODL.
#
# ODL is free software: you can redistribute it and/or modify
# it under the terms of the GNU General Public License as published by
# the Free Software Foundation, either version 3 of the License, or
# (at your option) any later version.
#
# ODL is distributed in the hope that it will be useful,
# but WITHOUT ANY WARRANTY; without even the implied warranty of
# MERCHANTABILITY or FITNESS FOR A PARTICULAR PURPOSE.  See the
# GNU General Public License for more details.
#
# You should have received a copy of the GNU General Public License
# along with ODL.  If not, see <http://www.gnu.org/licenses/>.

"""Abstract vector spaces.

The classes in this module represent abstract mathematical concepts
of vector spaces. They cannot be used directly but are rather intended
to be subclassed by concrete space implementations. The spaces
provide default implementations of the most important vector space
operations. See the documentation of the respective classes for more
details.

Class descriptions
------------------

+--------------+-------------+----------------------------------------+
|Class name    |Direct       |Description                             |
|              |ancestors    |                                        |
+==============+=============+========================================+
|`LinearSpace` |`Set`        |**Abstract class.** A vector space over |
|              |             |a field (real or complex numbers)       |
|              |             |defining a vector-vector addition and a |
|              |             |scalar-vector multiplication with       |
|              |             |certain properties. See the article     |
|              |             |`Vector space`_ on Wikipedia for further|
|              |             |information.                            |
+--------------+-------------+----------------------------------------+
|`MetricSpace` |`LinearSpace`|**Abstract class.** A vector space with |
|              |             |a metric, i.e. a `dist` function        |
|              |             |measuring the distance between two      |
|              |             |vectors.                                |
+--------------+-------------+----------------------------------------+
|`NormedSpace` |`MetricSpace`|**Abstract class.** A metric space with |
|              |             |a `norm` function measuring the length  |
|              |             |a vector. The `dist` function is induced|
|              |             |by the norm as                          |
|              |             |`dist(x, y) = norm(x - y)`.             |
+--------------+-------------+----------------------------------------+
|`HilbertSpace`|`NormedSpace`|**Abstract class.** A normed space with |
|              |             |an inner product measuring angles       |
|              |             |between vectors with unit length. The   |
|              |             |`norm` function is induced by the inner |
|              |             |product by the according to             |
|              |             |`norm(x) = inner(x, x)`.                |
+--------------+-------------+----------------------------------------+
|`Algebra`     |`LinearSpace`|**Abstract class.** A linear space with |
|              |             |a vector-vector multiplication under    |
|              |             |which the space is closed. See the      |
|              |             |Algebra_ article on Wikipedia for       |
|              |             |further information. (Note that we      |
|              |             |assume commutativity and unitality.)    |
+--------------+-------------+----------------------------------------+

See also
--------
The `Set` class is defined in `odl.space.set`.

.. _Vector space: https://en.wikipedia.org/wiki/Vector_space#Definition
.. _Algebra: https://en.wikipedia.org/wiki/Associative_algebra
"""

# Imports for common Python 2/3 codebase
from __future__ import print_function, division, absolute_import
from __future__ import unicode_literals
from builtins import object, str
from future import standard_library
standard_library.install_aliases()
from future.utils import with_metaclass

# External module imports
from abc import ABCMeta, abstractmethod, abstractproperty
import math as m

# ODL imports
from odl.space.set import Set
from odl.utility.utility import errfmt


__all__ = ('LinearSpace')


class LinearSpace(Set):

    """Abstract linear vector space.

    Its elements are represented as instances of the inner
    `LinearSpace.Vector` class.

    The concept of linear vector spaces in ODL is largely inspired by
    the `Rice Vector Library
    <http://www.trip.caam.rice.edu/software/rvl/rvl/doc/html/>`_ (RVL).

    The abstract `LinearSpace` class is intended for quick prototyping.
    It has a number of abstract methods which must be overridden by a
    subclass. On the other hand, it provides automatic error checking
    and numerous attributes and methods for convenience.

    In the following, the abstract methods are explained in detail.

    Abstract methods
    ----------------

    `element(inp=None)`
    ~~~~~~~~~~~~~~~~~~~~
    This public method is the factory for the inner
    `LinearSpace.Vector` class. It creates a new element of the space,
    either from scratch or from an existing data container. In the
    simplest possible case, it just delegates the construction to the
    `Vector` class.

    If no data is provided, the new element is **merely allocated, not
    initialized**, thus it can contain *any* value.

    **Parameters:**
        `inp` : `object`, optional
            A container for values for the element initialization

    **Returns:**
        `element` : `LinearSpace.Vector`
            The new vector.

    `_lincomb(z, a, x, b, y)`
    ~~~~~~~~~~~~~~~~~~~~~~~~~
    This private method is the raw implementation (i.e. no error
    checking) of the linear combination `z <-- a * x + b * y`.
    `_lincomb` and its public counterpart `lincomb` are used to cover
    a range of convenience functions, see below.

    **Parameters:**
        `z` : `LinearSpace.Vector`
            Element to which the result of the computation is written
        `a` : `LinearSpace.field` element
            Multiplicative scalar factor for input vector `x`
        `x` : `LinearSpace.Vector`
            First input vector
        `b` : `LinearSpace.field` element
            Multiplicative scalar factor for input vector `y`
        `y` : `LinearSpace.Vector`
            Second input vector

    **Returns:** `None`

    **Requirements:**
     * Aliasing of `x`, `y` and `z` **must** be allowed.
     * The input vectors `x` and `y` **must not** be modified.
     * The initial state of the output vector `z` **must not**
       influence the result.

    `field`
    ~~~~~~~
    The public attribute determining the type of scalars which
    underlie the space. Can be either `RealNumbers` or
    `ComplexNumbers` (see `odl.space.set`).

    Must be implemented as a `@property` to make it immutable.

    `equals(other)`
    ~~~~~~~~~~~~~~~
    `LinearSpace` inherits this abstract method from `Set`. Its
    purpose is to check two `LinearSpace` instances for equality.

    **Parameters:**
        `other` : `object`
            The object to compare to.

    **Returns:**
        `equals` : `boolean`
            `True` if `other` is the same `LinearSpace`, `False`
            otherwise.

    Optional methods
    ----------------

    `_dist(x, y)`
    ~~~~~~~~~~~~~
    A raw (not type-checking) private method measuring the distance
    between two vectors `x` and `y`.

    A space with a distance is called a Metric Space.

    **Parameters:**
        `x` : `object`
            The first vector
        `y` : `object`
            The second vector

    **Returns:**
        `distance` : `RealNumber`
            The distance between `x` and `y`, measured in the space's
            metric

    **Requirements:**
        * `_dist(x, y) == _dist(y, x)`
        * `_dist(x, y) <= _dist(x, z) + _dist(z, y)`
        * `_dist(x, y) >= 0`
        * `_dist(x, y) == 0` (approx.) if and only if `x == y` (approx.)

    `_norm(x)`
    ~~~~~~~~~~
    A raw (not type-checking) private method measuring the length of a
    space element `x`.

    A space with a norm is called a `Normed Space`.

    **Parameters:**
        `x` : ``object``
            The vector to measure

    **Returns:**
        `norm` : ``RealNumber``
            The length of `x` as measured in the space's metric

    **Requirements:**
     * `_norm(s * x) = |s| * _norm(x)` for any scalar `s`
     * `_norm(x + y) <= _norm(x) + _norm(y)`
     * `_norm(x) >= 0`
     * `_norm(x) == 0` (approx.) if and only if `x == 0` (approx.)

    Note
    ----
    A `Normed Space` is a `Metric Space` with the distance function
    `_dist(x, y) = _norm(x - y)`.


    `_inner(x, y)`
    ~~~~~~~~~~~~~~
    A raw (not type-checking) private method calculating the inner
    product of two space elements `x` and `y`.

    **Parameters:**
        `x` : `object`
            The first vector
        `y` : `object`
            The second vector

    **Returns:**
        `inner` : `space.field` element
            The inner product of `x` and `y`

    **Requirements:**
     * `_inner(x, y) == _inner(y, x)^*` with '*' = complex conjugation
     * `_inner(s * x, y) == s * _inner(x, y)` for `s` scalar
     * `_inner(x + z, y) == _inner(x, y) + _inner(z, y)`
     * `_inner(x, x) == 0` (approx.) if and only if `x == 0` (approx.)

    Note
    ----
    A `HilbertSpace` is a `NormedSpace` with the norm function
    `_norm(x) = sqrt(_inner(x, x))`, and in consequence also a
    `MetricSpace` with the distance function
    `_dist(x, y) = _norm(x - y)`.


    `_multiply(x, y)`
    ~~~~~~~~~~~~~~~~~
    A raw (not type-checking) private method multiplying two vectors
    `x` and `y`.

    **Parameters:**
        `x` : `object`
            First vector
        `y` : `object`
            Second vector, stores the final result

    **Returns:** `None`

    **Requirements:**
     * `y` after `_multiply(x, y)` equals `x` after `_multiply(y, x)`
     * `_multiply(s * x, y) <==> y *= s; _multiply(x, y)  <==>
        _multiply(x, y); y *= s` for `s` scalar
     * There is a space element `one` with
       `x` after `_multiply(one, x)` equals `x` equals `one`
       after `_multiply(x, one)`.

    Note
    ----
    The above conditions on the multiplication make `Algebra` a
    *unital commutative algebra* in the mathematical sense.


    Default convenience methods
    ---------------------------
    `LinearSpace` provides several default methods for convenience
    which use the abstract methods above. A subclass may override
    them with own implementations.

    +--------------+--------------------+-----------------------------+
    |Signature     |Return type         |Description                  |
    +==============+====================+=============================+
    |`lincomb(z, a,|`None`              |Linear combination           |
    |x, b, y)`     |                    |`z <-- a * x + b * y`. Like  |
    |              |                    |`_lincomb()`, but with type  |
    |              |                    |checks.                      |
    +--------------+--------------------+-----------------------------+
    |`zero()`      |`LinearSpace.Vector`|Create a zero vector by first|
    |              |                    |issuing `x = element()` and  |
    |              |                    |then                         |
    |              |                    |`_lincomb(x, 0, x, 0, x)`    |
    +--------------+--------------------+-----------------------------+
    |Metric Space methods                                             |
    +--------------+--------------------+-----------------------------+
    |`dist(x, y)`|`float`     |Distance between two space elements.   |
    |            |            |Like `_dist()`, but with type checks.  |
    +------------+------------+---------------------------------------+
    |Normed Space methods                                             |
    +-------------+------------+--------------------------------------+
    |`norm(x)`    |`float`     |Length of a space element. Like       |
    |             |            |`_norm()`, but with type checks.      |
    +-------------+------------+--------------------------------------+
    |Hilbert Space methods                                            |
    +-------------+------------+--------------------------------------+
    |`inner(x, y)`|`field`     |Inner product of two space elements.  |
    |             |element     |Like `_inner()`, but with type        |
    |             |            |checks.                               |
    +-------------+------------+--------------------------------------+
    |Algebra       methods                                            |
    +----------------+-----------+------------------------------------+
    |`multiply(x, y)`|`None`     |Multiplication of two space         |
    |                |           |elements. Like `_multiply()`, but   |
    |                |           |with type checks.                   |
    +----------------+-----------+------------------------------------+

    Magic methods
    -------------

    +----------------------+----------------+--------------------+
    |Signature             |Provides syntax |Implementation      |
    +======================+================+====================+
    |`__eq__(other)`       |`self == other` |`equals(other)`     |
    +----------------------+----------------+--------------------+
    |`__ne__(other)`       |`self != other` |`not equals(other)` |
    +----------------------+----------------+--------------------+
    |`__contains__(other)` |`other in self` |`contains(other)`   |
    +----------------------+----------------+--------------------+

    Notes
    -----
    See Wikipedia's `Vector space
    <https://en.wikipedia.org/wiki/Vector_space>`_ mathematical
    overview article
    """

    @abstractmethod
    def element(self, inp=None):
        """Create an element from `inp` or from scratch.

        If called without `inp` argument, an arbitrary element in the
        space is generated without guarantee of its state.

        Parameters
        ----------
        inp : `object`, optional
            The input data from which to create the element

        Returns
        -------
        element : `LinearSpace.Vector`
            A vector in this space
        """

    @abstractmethod
    def _lincomb(self, z, a, x, b, y):
        """Calculate z = a*x + b*y.

        This method is intended to be private, public callers should
        resort to lincomb which is type-checked.
        """

    def _dist(self, x, y):
        """Calculate the distance between x and y.

        This method is intended to be private, public callers should
        resort to dist which is type-checked.
        """
        # default implementation
        return self.norm(x-y)

<<<<<<< HEAD
=======

>>>>>>> 84c47d2c
    def _norm(self, x):
        """Calculate the norm of x

        This method is intended to be private, public callers should
        resort to dist which is type-checked.
        """
        # default implementation
        return m.sqrt(self.inner(x, x))

    def _inner(self, x, y):
        """ Calculate the inner product of x and y

        This method is intended to be private, public callers should
        resort to dist which is type-checked.
        """
        # No default implementation possible
        raise NotImplementedError("Inner product not implemented")

    def _multiply(self, z, x, y):
        """ Calculate the multiplication of z = x * y

        This method is intended to be private, public callers should
        resort to dist which is type-checked.
        """
        # No default implementation possible
        raise NotImplementedError("Multiplication not implemented")

    @abstractproperty
    def field(self):
        """The field of the vector space."""

    # Default methods
    def zero(self):
        """A zero vector in this space.

        The zero vector is defined as the additive unit of a space.

        Parameters
        ----------
        None

        Returns
        -------
        v : Vector
            The zero vector of this space
        """
        # Default implementation using lincomb
        tmp = self.element()
        self._lincomb(tmp, 0, tmp, 0, tmp)
        return tmp

    def contains(self, other):
        """Test an object for membership in space.

        Parameters
        ----------
        other : `object`
            The object to test for membership

        Returns
        -------
        contains : `bool`
            True if `other` is a `LinearSpace.Vector` instance and
            `other.space` is equal to this space.

        Notes
        -----
        This is the strict default where spaces must be equal.
        Subclasses may choose to implement a less strict check.
        """
        return isinstance(other, LinearSpace.Vector) and other.space == self

    # Error checking variant of methods
    def lincomb(self, z, a, x, b=None, y=None):
        """Linear combination of vectors.

        Calculates

        z = a*x
        or if b and y are given
        z = a*x + b*y

        with error checking of types.

        Parameters
        ----------
        z : Vector
            The Vector that the result should be written to.
        a : Scalar in the field of this space
            Scalar to multiply `x` with.
        x : Vector
            The first of the summands
        b : Scalar, optional
            Scalar to multiply `y` with.
        y : Vector, optional
            The second of the summands

        Returns
        -------
        None

        Notes
        -----
        Some notes and examples

        Alignment
        ~~~~~~~~~
        The vectors `z`, `x` and `y` may be aligned, thus a call

        space.lincomb(x, 2, x, 3.14, x)

        is (mathematically) equivalent to

        x = x * (1 + 2 + 3.14)
        """
        if z not in self:
            raise TypeError(errfmt('''
            `z` {!r} not in space {!r}.'''.format(z, self)))

        if a not in self.field:
            raise TypeError(errfmt('''
            `a` {!r} not in `field` {!r} of space {!r}.
            '''.format(a, self.field, self)))

        if x not in self:
            raise TypeError(errfmt('''
            `x` {!r} not in space {!r}.'''.format(x, self)))

        if b is None:  # Single argument
            if y is not None:
                raise ValueError('`y` provided but not `b`.')

            # Call method
            return self._lincomb(z, a, x, 0, x)
        else:  # Two arguments
            if b not in self.field:
                raise TypeError(errfmt('''
                `b` {!r} not in `field` {!r} of space {!r}.
                '''.format(b, self.field, self)))

            if y not in self:
                raise TypeError(errfmt('''
                `y` {!r} not in space {!r}.'''.format(y, self)))

            # Call method
            return self._lincomb(z, a, x, b, y)

    def dist(self, x, y):
        """Calculate the distance between two vectors.

        Parameters
        ----------
        x : MetricSpace.Vector
            The first element

        y : MetricSpace.Vector
            The second element

        Returns
        -------
        dist : RealNumber
               Distance between vectors
        """
        if x not in self:
            raise TypeError('`x` {} not in space {}'.format(x, self))

        if y not in self:
            raise TypeError('`y` {} not in space {}'.format(y, self))

        return float(self._dist(x, y))

    def norm(self, vector):
        """Calculate the norm of a vector."""
        if not self.contains(vector):
            raise TypeError('x ({}) is not in space ({})'.format(vector, self))

        return float(self._norm(vector))

    def inner(self, x, y):
        """ Calculates the inner product of the vectors x and y
        """

        # Check spaces
        if not self.contains(x):
            raise TypeError('x ({}) is not in space ({})'.format(x, self))

        if not self.contains(y):
            raise TypeError('y ({}) is not in space ({})'.format(y, self))

        return self.field.element(self._inner(x, y))

    def multiply(self, z, x, y):
        """ Calculates the pointwise product of x and y and assigns it to y
        z = x * y
        """
        # Check spaces
        if not self.contains(x):
            raise TypeError('x ({}) is in wrong space'.format(x))

        if not self.contains(y):
            raise TypeError('y ({}) is in wrong space'.format(y))

        self._multiply(z, x, y)

    class Vector(with_metaclass(ABCMeta, object)):

        """Abstract `LinearSpace` element.

        Not intended for creation of vectors, use the space's
        `element()` method instead.

        Attributes
        ----------

        +-------+-------------+---------------------------------------+
        |Name   |Type         |Description                            |
        +=======+=============+=======================================+
        |`space`|`LinearSpace`|The space to which this vector belongs |
        +-------+-------------+---------------------------------------+

        Methods
        -------

        +----------------+--------------------+-----------------------+
        |Signature       |Return type         |Description            |
        +================+====================+=======================+
        |`assign(other)` |`None`              |Copy the values of     |
        |                |                    |`other` to this vector.|
        +----------------+--------------------+-----------------------+
        |`copy()`        |`LinearSpace.Vector`|Create a (deep) copy of|
        |                |                    |this vector.           |
        +----------------+--------------------+-----------------------+
        |`lincomb(a, x,  |`None`              |Linear combination     |
        |b=None, y=None)`|                    |`a * x + b * y`, stored|
        |                |                    |in this vector.        |
        +----------------+--------------------+-----------------------+
        |`set_zero()`    |`None`              |Multiply this vector   |
        |                |                    |by zero.               |
        +----------------+--------------------+-----------------------+
        |Metric space methods                                         |
        +---------------+-----------+---------------------------------+
        |`equals(other)`|`boolean`  |Test if `other` is equal to this |
        |               |           |vector. Implemented as           |
        |               |           |`dist(other) == 0`.              |
        +---------------+-----------+---------------------------------+

        Magic methods
        -------------

        +------------------+----------------+-------------------------+
        |Signature         |Provides syntax |Implementation           |
        +==================+================+=========================+
        |`__iadd__(other)` |`self += other` |`lincomb(self, 1, self,  |
        |                  |                |1, other)`               |
        +------------------+----------------+-------------------------+
        |`__isub__(other)` |`self -= other` |`lincomb(self, 1, self,  |
        |                  |                |-1, other)`              |
        +------------------+----------------+-------------------------+
        |`__imul__(scalar)`|`self *= scalar`|`lincomb(self, scalar,   |
        |                  |                |self)`                   |
        +------------------+----------------+-------------------------+
        |`__itruediv__     |`self /= scalar`|`__imul__(1.0 / scalar)` |
        |(scalar)`         |                |                         |
        +------------------+----------------+-------------------------+
        |`__idiv__(scalar)`|`self /= scalar`|same as `__itruediv__`   |
        +------------------+----------------+-------------------------+
        |`__add__(other)`  |`self + other`  |`x = element()`;         |
        |                  |                |`lincomb(x, 1, self, 1,  |
        |                  |                |other)`                  |
        +------------------+----------------+-------------------------+
        |`__sub__(other)`  |`self - other`  |`x = element()`;         |
        |                  |                |`lincomb(x, 1, self, -1, |
        |                  |                |other)`                  |
        +------------------+----------------+-------------------------+
        |`__mul__(scalar)` |`self * scalar` |`x = element()`;         |
        |                  |                |`lincomb(x, scalar,      |
        |                  |                |self)`                   |
        +------------------+----------------+-------------------------+
        |`__rmul__(scalar)`|`scalar * self` |`__mul__(scalar)`        |
        +------------------+----------------+-------------------------+
        |`__truediv__      |`self /= scalar`|`__mul__(1.0 / scalar)`  |
        |(scalar)`         |                |                         |
        +------------------+----------------+-------------------------+
        |`__div__(scalar)` |`self /= scalar`|same as `__truediv__`    |
        +------------------+----------------+-------------------------+
        |`__pos__()`       |`+self`         |`copy()`                 |
        +------------------+----------------+-------------------------+
        |`__neg__()`       |`-self`         |`x = element()`;         |
        |                  |                |`lincomb(x, -1, self)`   |
        +------------------+----------------+-------------------------+
        |Metric space methods                                         |
        +------------------+----------------+-------------------------+
        |`__eq__(other)`   |`self == other` |`equals(other)`          |
        +------------------+----------------+-------------------------+
        |`__ne__(other)`   |`self != other` |`not equals(other)`      |
        +------------------+----------------+-------------------------+

        Note that `lincomb` and `element` refer to `LinearSpace`
        methods.
        """

        def __init__(self, space):
            """Default initializer of vectors.

            All deriving classes must call this method to set space.
            """
            if not isinstance(space, LinearSpace):
                raise TypeError(errfmt('''
                'space' ({}) is not a LinearSpace instance'''.format(space)))
            self._space = space

        @property
        def space(self):
            """The space this vector belongs to."""
            return self._space

        # Convenience functions
        def assign(self, other):
            """Assign the values of other to this vector."""
            self.space.lincomb(self, 1, other)

        def copy(self):
            """Create an identical (deep) copy of this vector."""
            result = self.space.element()
            result.assign(self)
            return result

        def lincomb(self, a, x, b=None, y=None):
            """Assign a linear combination to this vector.

            Implemented as `space.lincomb(self, a, x, b, y)`.
            """
            self.space.lincomb(self, a, x, b, y)

        def set_zero(self):
            """Set this vector to the zero vector."""
            self.space.lincomb(self, 0, self, 0, self)

        # Convenience operators
        def __iadd__(self, other):
            """Implementation of 'self += other'."""
            self.space.lincomb(self, 1, self, 1, other)
            return self

        def __isub__(self, other):
            """Implementation of 'self -= other'."""
            self.space.lincomb(self, 1, self, -1, other)
            return self

        def __imul__(self, other):
            """Implementation of 'self *= other'."""
            if other in self.space:
                self.space.multiply(self, other, self)
            else:
                self.space.lincomb(self, other, self)
            return self

        def __itruediv__(self, other):
            """Implementation of 'self /= other' (true division)."""
            return self.__imul__(1.0 / other)

        def __idiv__(self, other):
            """Implementation of 'self /= other'."""
            return self.__itruediv__(other)

        def __add__(self, other):
            """Implementation of 'self + other'."""
            tmp = self.space.element()
            self.space.lincomb(tmp, 1, self, 1, other)
            return tmp

        def __sub__(self, other):
            """Implementation of 'self - other'."""
            tmp = self.space.element()
            self.space.lincomb(tmp, 1, self, -1, other)
            return tmp

        def __mul__(self, other):
            """Implementation of 'self * other'."""
            tmp = self.space.element()
            if other in self.space:
                self.space.multiply(tmp, other, self)
            else:
                self.space.lincomb(tmp, other, self)
            return tmp

        def __rmul__(self, other):
            """Implementation of 'other * self'."""
            return self.__mul__(other)

        def __truediv__(self, other):
            """Implementation of 'self / other' (true division)."""
            return self.__mul__(1.0 / other)

        def __div__(self, other):
            """Implementation of 'self / scalar'."""
            return self.__truediv__(other)

        def __neg__(self):
            """Implementation of '-self'."""
            tmp = self.space.element()
            self.space.lincomb(tmp, -1.0, self)
            return tmp

        def __pos__(self):
            """Implementation of '+self'."""
            return self.copy()

        # Metric space method
        def equals(self, other):
            """Test two vectors for equality.

            Two vectors are equal if their distance is 0

            Parameters
            ----------
            other : MetricSpace.Vector
                    Vector in this space.

            Returns
            -------
            equals : boolean
                     True if the vectors are equal, else false.

            Note
            ----
            Equality is very sensitive to numerical errors, thus any
            operations on a vector should be expected to break equality
            testing.

            Examples
            --------

            >>> from odl.space.cartesian import Rn
            >>> import numpy as np
            >>> X = Rn(1, norm=np.linalg.norm)
            >>> x = X.element([0.1])
            >>> x == x
            True
            >>> y = X.element([0.1])
            >>> x == y
            True
            >>> z = X.element([0.3])
            >>> x+x+x == z
            False
            """
            if (not isinstance(other, LinearSpace.Vector) or
                    other.space != self.space):
                # Cannot use (if other not in self.space) since this is not
                # reflexive.
                return False
            elif other is self:
                # Optimization for the most common case
                return True
            else:
                return self.space.dist(self, other) == 0

        def __eq__(self, other):
            return self.equals(other)

        def __ne__(self, other):
            return not self.equals(other)

        def __str__(self):
            """Implementation of str()."""
            return str(self.space) + ".Vector"

        # TODO: DECIDE ON THESE + DOCUMENT
        def norm(self):
            return self.space.norm(self)

        def dist(self, other):
            return self.space.dist(self, other)

        def inner(self, other):
            return self.space.inner(self, other)

        def multiply(self, x, y):
            return self.space.multiply(self, x, y)<|MERGE_RESOLUTION|>--- conflicted
+++ resolved
@@ -389,10 +389,6 @@
         # default implementation
         return self.norm(x-y)
 
-<<<<<<< HEAD
-=======
-
->>>>>>> 84c47d2c
     def _norm(self, x):
         """Calculate the norm of x
 
