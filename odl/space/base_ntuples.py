--- conflicted
+++ resolved
@@ -438,13 +438,8 @@
         Returns
         -------
         equal : `bool`
-<<<<<<< HEAD
             `True` if ``other`` is a the same weighting, `False`
             otherwise.
-=======
-            `True` if ``other`` is a :class:`FnWeightingBase` instance
-            represented by the identical matrix, `False` otherwise.
->>>>>>> 9a8fe73f
 
         Notes
         -----
@@ -485,7 +480,7 @@
     def norm(self, x):
         """Calculate the norm of a vector.
 
-        This is the standard implementation using :meth:`inner`. 
+        This is the standard implementation using :meth:`inner`.
         Subclasses should override it for optimization purposes.
 
         Parameters
@@ -503,7 +498,7 @@
     def dist(self, x1, x2):
         """Calculate the distance between two vectors.
 
-        This is the standard implementation using :meth:`norm`. 
+        This is the standard implementation using :meth:`norm`.
         Subclasses should override it for optimization purposes.
 
         Parameters
